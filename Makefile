--- conflicted
+++ resolved
@@ -77,8 +77,4 @@
 include Makefile.common
 
 .PHONY: production local staging opam.ocaml.org_template \
-<<<<<<< HEAD
-	syncotherfiles deps gen_md gen_html headache clean
-=======
-	syncotherfiles feed gen_md gen_html headache clean
->>>>>>> a259cc28
+	syncotherfiles deps feed gen_md gen_html headache clean