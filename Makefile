--- conflicted
+++ resolved
@@ -1,14 +1,10 @@
 
-<<<<<<< HEAD
-all: script/ocamltohtml script/rss2html $(OMD_PP)
-=======
 local: script/relative_urls
 	$(MAKE) staging
 	find ocaml.org -type f | while read f; do \
 	  script/relative_urls --path ocaml.org "$$f"; done
 
 production: script/ocamltohtml script/rss2html
->>>>>>> 2876ad7e
 	$(MAKE) ocaml.org
 	bash script/gen.bash production site
 	$(MAKE) syncotherfiles
