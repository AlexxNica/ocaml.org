--- conflicted
+++ resolved
@@ -1151,61 +1151,30 @@
 SOLUTION
 
 > ```tryocaml
->   (* Build all trees with given [left] and [right] subtrees. *)
->   let add_trees_with left right all =
->     let add_right_tree all l =
->       List.fold_left (fun a r -> Node('x', l, r) :: a) all right in
->     List.fold_left add_right_tree all left
->   
->   let rec cbal_tree n =
->     if n = 0 then [Empty]
->     else if n mod 2 = 1 then
->       let t = cbal_tree (n / 2) in
->       add_trees_with t t []
->     else (* n even: n-1 nodes for the left & right subtrees altogether. *)
->       let t1 = cbal_tree (n / 2 - 1) in
->       let t2 = cbal_tree (n / 2) in
->       add_trees_with t1 t2 (add_trees_with t2 t1 [])
-> ```
-
-```tryocaml
-<<<<<<< HEAD
-(* Build all trees with given [left] and [right] subtrees. *)
-let add_trees_with left right all =
-  let add_right_tree all l =
-    List.fold_left (fun a r -> Node('x', l, r) :: a) all right in
-  List.fold_left add_right_tree all left
-
-let rec cbal_tree n =
-  if n = 0 then [Empty]
-  else if n mod 2 = 1 then
-    let t = cbal_tree (n / 2) in
-    add_trees_with t t []
-  else (* n even: n-1 nodes for the left & right subtrees altogether. *)
-    let t1 = cbal_tree (n / 2 - 1) in
-    let t2 = cbal_tree (n / 2) in
-    add_trees_with t1 t2 (add_trees_with t2 t1 [])
-
-cbal_tree 4
-= [Node('x', Node('x', Empty, Empty),
-        Node('x', Node('x', Empty, Empty), Empty));
-   Node('x', Node('x', Empty, Empty),
-        Node('x', Empty, Node('x', Empty, Empty)));
-   Node('x', Node('x', Node('x', Empty, Empty), Empty),
-        Node('x', Empty, Empty));
-   Node('x', Node('x', Empty, Node('x', Empty, Empty)),
-        Node('x', Empty, Empty)); ];;
+> (* Build all trees with given [left] and [right] subtrees. *)
+> let add_trees_with left right all =
+>   let add_right_tree all l =
+>     List.fold_left (fun a r -> Node('x', l, r) :: a) all right in
+>   List.fold_left add_right_tree all left
+> 
+> let rec cbal_tree n =
+>   if n = 0 then [Empty]
+>   else if n mod 2 = 1 then
+>     let t = cbal_tree (n / 2) in
+>     add_trees_with t t []
+>   else (* n even: n-1 nodes for the left & right subtrees altogether. *)
+>     let t1 = cbal_tree (n / 2 - 1) in
+>     let t2 = cbal_tree (n / 2) in
+>     add_trees_with t1 t2 (add_trees_with t2 t1 [])
+> ```
+
+```tryocaml
+cbal_tree 4;;
 List.length(cbal_tree 40)
 ```
-Symmetric binary trees
-=======
-  cbal_tree 4;;
-  List.length(cbal_tree 40);;
-```
 
 
 #### Symmetric binary trees. (*medium*)
->>>>>>> c593ad70
 
 Let us call a binary tree symmetric if you can draw a vertical line
 through the root node and then the right subtree is the mirror image of
@@ -1218,35 +1187,18 @@
 
 SOLUTION
 
-<<<<<<< HEAD
-```tryocaml
-let rec is_mirror t1 t2 =
-  match t1, t2 with
-  | Empty, Empty -> true
-  | Node(_, l1, r1), Node(_, l2, r2) ->
-     is_mirror l1 r2 && is_mirror r1 l2
-  | _ -> false
-
-let is_symmetric = function
-  | Empty -> true
-  | Node(_, l, r) -> is_mirror l r
-```
-Binary search trees (dictionaries)
-=======
-> ```tryocaml
->   let rec is_mirror t1 t2 =
->     match t1, t2 with
->     | Empty, Empty -> true
->     | Node(_, l1, r1), Node(_, l2, r2) ->
->        is_mirror l1 r2 && is_mirror r1 l2
->     | _ -> false
+> ```tryocaml
+> let rec is_mirror t1 t2 =
+>   match t1, t2 with
+>   | Empty, Empty -> true
+>   | Node(_, l1, r1), Node(_, l2, r2) ->
+>      is_mirror l1 r2 && is_mirror r1 l2
+>   | _ -> false
 > 
->   let is_symmetric = function
->     | Empty -> true
->     | Node(_, l, r) -> is_mirror l r
-> ```
-
->>>>>>> c593ad70
+> let is_symmetric = function
+>   | Empty -> true
+>   | Node(_, l, r) -> is_mirror l r
+> ```
 
 #### Binary search trees (dictionaries). (*medium*)
 
@@ -1254,48 +1206,27 @@
 [binary search tree](http://en.wikipedia.org/wiki/Binary_search_tree) 
 from a list of integer numbers.
 
-<<<<<<< HEAD
-```tryocaml
-let rec insert tree x = match tree with
-  | Empty -> Node(x, Empty, Empty)
-  | Node(y, l, r) ->
-     if x = y then tree
-     else if x < y then Node(y, insert l x, r)
-     else Node(y, l, insert r x)
-
-let construct l = List.fold_left insert Empty l
-
-construct [3;2;5;7;1]
-= Node(3, Node(2, Node(1, Empty, Empty), Empty),
-       Node(5, Empty, Node(7, Empty, Empty)))
-=======
-SOLUTION
-
-> ```tryocaml
->   let rec insert tree x = match tree with
->     | Empty -> Node(x, Empty, Empty)
->     | Node(y, l, r) ->
->        if x = y then tree
->        else if x < y then Node(y, insert l x, r)
->        else Node(y, l, insert r x)
->   let construct l = List.fold_left insert Empty l;;
-> ```
-
-```tryocaml
-  construct [3;2;5;7;1];;
->>>>>>> c593ad70
+SOLUTION
+
+> ```tryocaml
+> let rec insert tree x = match tree with
+>   | Empty -> Node(x, Empty, Empty)
+>   | Node(y, l, r) ->
+>      if x = y then tree
+>      else if x < y then Node(y, insert l x, r)
+>      else Node(y, l, insert r x)
+> let construct l = List.fold_left insert Empty l;;
+> ```
+
+```tryocaml
+construct [3;2;5;7;1];;
 ```
 
 Then use this function to test the solution of the previous problem.
 
 ```tryocaml
-<<<<<<< HEAD
 is_symmetric(construct [5;3;18;1;4;12;21]);;
 not(is_symmetric(construct [3;2;5;7;4]))
-=======
-  is_symmetric(construct [5;3;18;1;4;12;21]);;
-  not(is_symmetric(construct [3;2;5;7;4]));;
->>>>>>> c593ad70
 ```
 
 
@@ -1306,25 +1237,13 @@
 
 SOLUTION
 
-<<<<<<< HEAD
-```tryocaml
-let sym_cbal_trees n =
-  List.filter is_symmetric (cbal_tree n)
-
-sym_cbal_trees 5
-= [Node('x', Node('x', Node('x', Empty, Empty), Empty),
-             Node('x', Empty, Node('x', Empty, Empty)));
-   Node('x', Node('x', Empty, Node('x', Empty, Empty)),
-             Node('x', Node('x', Empty, Empty), Empty)) ]
-=======
-> ```tryocaml
->   let sym_cbal_trees n =
->     List.filter is_symmetric (cbal_tree n)
-> ```
-
-```tryocaml
-  sym_cbal_trees 5;;
->>>>>>> c593ad70
+> ```tryocaml
+> let sym_cbal_trees n =
+>   List.filter is_symmetric (cbal_tree n)
+> ```
+
+```tryocaml
+sym_cbal_trees 5;;
 ```
 
 How many such trees are there with 57 nodes? Investigate about how many
@@ -1332,22 +1251,11 @@
 even? Write an appropriate function.
 
 ```tryocaml
-<<<<<<< HEAD
 List.length (sym_cbal_trees 57);;
 List.map (fun n -> n, List.length(sym_cbal_trees n)) (range 10 20)
-= [(10, 0); (11, 4); (12, 0); (13, 4); (14, 0); (15, 1);
-   (16, 0); (17, 8); (18, 0); (19, 16); (20, 0)]
-```
-
-Construct height-balanced binary trees
-=======
-  List.length (sym_cbal_trees 57);;
-  List.map (fun n -> n, List.length(sym_cbal_trees n)) (range 10 20);;
-```
-
+```
 
 #### Construct height-balanced binary trees. (*medium*)
->>>>>>> c593ad70
 
 In a height-balanced binary tree, the following property holds for every
 node: The height of its left subtree and the height of its right subtree
@@ -1360,55 +1268,31 @@
 
 SOLUTION
 
-<<<<<<< HEAD
-```tryocaml
-let rec hbal_tree n =
-  if n = 0 then [Empty]
-  else if n = 1 then [Node('x', Empty, Empty)]
-  else
-    (* [add_trees_with left right trees] is defined in a question above. *)
-    let t1 = hbal_tree (n - 1)
-    and t2 = hbal_tree (n - 2) in
-    add_trees_with t1 t1 (add_trees_with t1 t2 (add_trees_with t2 t1 []))
-
+> ```tryocaml
+> let rec hbal_tree n =
+>   if n = 0 then [Empty]
+>   else if n = 1 then [Node('x', Empty, Empty)]
+>   else
+>   (* [add_trees_with left right trees] is defined in a question above. *)
+>     let t1 = hbal_tree (n - 1)
+>     and t2 = hbal_tree (n - 2) in
+>     add_trees_with t1 t1 (add_trees_with t1 t2 (add_trees_with t2 t1 []))
+> ```
+
+<!-- FIXME -->
+```tryocaml
 let t = hbal_tree 3;;
 let x = 'x';;
 List.mem (Node(x, Node(x, Node(x, Empty, Empty), Node(x, Empty, Empty)),
                Node(x, Node(x, Empty, Empty), Node(x, Empty, Empty)))) t;;
 List.mem (Node(x, Node(x, Node(x, Empty, Empty), Node(x, Empty, Empty)),
                Node(x, Node(x, Empty, Empty), Empty))) t;;
-List.length t = 15
-```
-
-Construct height-balanced binary trees with a given number of nodes
-=======
-> ```tryocaml
->   let rec hbal_tree n =
->     if n = 0 then [Empty]
->     else if n = 1 then [Node('x', Empty, Empty)]
->     else
->     (* [add_trees_with left right trees] is defined in a question above. *)
->       let t1 = hbal_tree (n - 1)
->       and t2 = hbal_tree (n - 2) in
->       add_trees_with t1 t1 (add_trees_with t1 t2 (add_trees_with t2 t1 []))
-> ```
-
+List.length t;;
+```
+
+
+#### Construct height-balanced binary trees with a given number of nodes. (*medium*)
 <!-- FIXME -->
-```tryocaml
-  let t = hbal_tree 3;;
-  let x = 'x';;
-  List.mem (Node(x, Node(x, Node(x, Empty, Empty), Node(x, Empty, Empty)),
-                 Node(x, Node(x, Empty, Empty), Node(x, Empty, Empty)))) t;;
-  List.mem (Node(x, Node(x, Node(x, Empty, Empty), Node(x, Empty, Empty)),
-                 Node(x, Node(x, Empty, Empty), Empty))) t;;
-  List.length t;;
-```
-
-
-#### Construct height-balanced binary trees with a given number of nodes. (*medium*)
-
-<!-- FIXME -->
->>>>>>> c593ad70
 
 Consider a height-balanced binary tree of height `h`. What is the
 maximum number of nodes it can contain? Clearly, *maxN = 2<sup>`h`</sup>
@@ -1446,27 +1330,16 @@
 
 SOLUTION
 
-<<<<<<< HEAD
-```tryocaml
-let rec count_leaves = function
-  | Empty -> 0
-  | Node(_, Empty, Empty) -> 1
-  | Node(_, l, r) -> count_leaves l + count_leaves r
-
-count_leaves Empty = 0;;
-count_leaves example_tree = 3
-=======
-> ```tryocaml
->   let rec count_leaves = function
->     | Empty -> 0
->     | Node(_, Empty, Empty) -> 1
->     | Node(_, l, r) -> count_leaves l + count_leaves r
-> ```
-
-```tryocaml
-  count_leaves Empty;;
-  count_leaves example_tree;;
->>>>>>> c593ad70
+> ```tryocaml
+> let rec count_leaves = function
+>   | Empty -> 0
+>   | Node(_, Empty, Empty) -> 1
+>   | Node(_, l, r) -> count_leaves l + count_leaves r
+> ```
+
+```tryocaml
+count_leaves Empty;;
+count_leaves example_tree;;
 ```
 
 
@@ -1477,24 +1350,11 @@
 
 SOLUTION
 
-<<<<<<< HEAD
-```tryocaml
-let rec leaves = function
-  | Empty -> []
-  | Node(c, Empty, Empty) -> [c]
-  | Node(_, l, r) -> leaves l @ leaves r
-
-leaves Empty = [];;
-leaves example_tree = ['d'; 'e'; 'g']
-```
-
-Collect the internal nodes of a binary tree in a list
-=======
-> ```tryocaml
->   let rec leaves = function
->     | Empty -> []
->     | Node(c, Empty, Empty) -> [c]
->     | Node(_, l, r) -> leaves l @ leaves r
+> ```tryocaml
+> let rec leaves = function
+>   | Empty -> []
+>   | Node(c, Empty, Empty) -> [c]
+>   | Node(_, l, r) -> leaves l @ leaves r
 > ```
 
 ```tryocaml
@@ -1502,41 +1362,26 @@
   leaves example_tree;;
 ```
 
-
 #### Collect the internal nodes of a binary tree in a list. (*easy*)
->>>>>>> c593ad70
 
 An internal node of a binary tree has either one or two non-empty
 successors. Write a function `internals` to collect them in a list.
 
 SOLUTION
 
-<<<<<<< HEAD
-```tryocaml
-let rec internals = function
-  | Empty | Node(_, Empty, Empty) -> []
-  | Node(c, l, r) -> internals l @ (c :: internals r)
-
-internals (Node('a', Empty, Empty)) = [];;
-internals example_tree = ['b'; 'a'; 'c'; 'f']
-```
-
-Collect the nodes at a given level in a list.
-=======
-> ```tryocaml
->   let rec internals = function
->     | Empty | Node(_, Empty, Empty) -> []
->     | Node(c, l, r) -> internals l @ (c :: internals r)
-> ```
-
-```tryocaml
-  internals (Node('a', Empty, Empty));;
-  internals example_tree;;
+> ```tryocaml
+> let rec internals = function
+>   | Empty | Node(_, Empty, Empty) -> []
+>   | Node(c, l, r) -> internals l @ (c :: internals r)
+> ```
+
+```tryocaml
+internals (Node('a', Empty, Empty));;
+internals example_tree;;
 ```
 
 
 #### Collect the nodes at a given level in a list. (*easy*)
->>>>>>> c593ad70
 
 A node of a binary tree is at level N if the path from the root to the
 node has length N-1. The root node is at level 1. Write a function
@@ -1545,30 +1390,17 @@
 
 SOLUTION
 
-<<<<<<< HEAD
-```tryocaml
-let rec at_level t l = match t with
-  | Empty -> []
-  | Node(c, left, right) ->
-     if l = 1 then [c]
-     else at_level left (l - 1) @ at_level right (l - 1)
-
-at_level example_tree 2 = ['b'; 'c'];;
-at_level example_tree 2 = ['b'; 'c'];;
-at_level example_tree 5 = [];;
-=======
-> ```tryocaml
->   let rec at_level t l = match t with
->     | Empty -> []
->     | Node(c, left, right) ->
->        if l = 1 then [c]
->        else at_level left (l - 1) @ at_level right (l - 1)
-> ```
-
-```tryocaml
-  at_level example_tree 2;;
-  at_level example_tree 5;;
->>>>>>> c593ad70
+> ```tryocaml
+> let rec at_level t l = match t with
+>   | Empty -> []
+>   | Node(c, left, right) ->
+>      if l = 1 then [c]
+>      else at_level left (l - 1) @ at_level right (l - 1)
+> ```
+
+```tryocaml
+at_level example_tree 2;;
+at_level example_tree 5;;
 ```
 
 Using `at_level` it is easy to construct a function `levelorder` which
@@ -1780,31 +1612,18 @@
 T('a', [T('f',[T('g',[])]); T('c',[]); T('b',[T('d',[]); T('e',[])])])
 ```
 
-
-<<<<<<< HEAD
-```tryocaml
-let rec count_nodes (T(_, sub)) =
-  List.fold_left (fun n t -> n + count_nodes t) 1 sub
-
-count_nodes (T('a', [T('f',[]) ])) = 2
-```
-
-![multiway
-tree](https://sites.google.com/site/prologsite/_/rsrc/1264946214751/prolog-problems/5/p70.gif "")
-=======
 #### Count the nodes of a multiway tree. (*easy*)
 
 SOLUTION
 
 > ```tryocaml
->   let rec count_nodes (T(_, sub)) =
->     List.fold_left (fun n t -> n + count_nodes t) 1 sub
-> ```
-
-```tryocaml
-  count_nodes (T('a', [T('f',[]) ]));;
-```
->>>>>>> c593ad70
+> let rec count_nodes (T(_, sub)) =
+>   List.fold_left (fun n t -> n + count_nodes t) 1 sub
+> ```
+
+```tryocaml
+count_nodes (T('a', [T('f',[]) ]))
+```
 
 
 #### Tree construction from a node string. (*medium*)
@@ -1825,38 +1644,10 @@
 
 SOLUTION
 
-<<<<<<< HEAD
-```tryocaml
-(* We could build the final string by string concatenation but this is
-   expensive due to the number of operations.  We use a buffer instead. *)
-let rec add_string_of_tree buf (T(c, sub)) =
-  Buffer.add_char buf c;
-  List.iter (add_string_of_tree buf) sub;
-  Buffer.add_char buf '^'
-let string_of_tree t =
-  let buf = Buffer.create 128 in
-  add_string_of_tree buf t;
-  Buffer.contents buf;;
-let rec tree_of_substring t s i len =
-  if i >= len || s.[i] = '^' then List.rev t, i + 1
-  else
-    let sub, j = tree_of_substring [] s (i+1) len in
-    tree_of_substring (T(s.[i], sub) ::t) s j len
-let tree_of_string s =
-  match tree_of_substring [] s 0 (String.length s) with
-  | [t], _ -> t
-  | _ -> failwith "tree_of_string"
-
-let t =
-  T('a', [T('f',[T('g',[])]); T('c',[]); T('b',[T('d',[]); T('e',[])])]);;
-string_of_tree t = "afg^^c^bd^e^^^";;
-tree_of_string "afg^^c^bd^e^^^" = t;;
-```
-
-Determine the internal path length of a tree
-=======
-> ```tryocaml
-> (* We could build the final string by string concatenation but this is expensive due to the number of operations.  We use a buffer instead. *)
+> ```tryocaml
+> (* We could build the final string by string concatenation but
+>    this is expensive due to the number of operations.  We use a
+>    buffer instead. *)
 > let rec add_string_of_tree buf (T(c, sub)) =
 >   Buffer.add_char buf c;
 >   List.iter (add_string_of_tree buf) sub;
@@ -1877,15 +1668,14 @@
 > ```
 
 ```tryocaml
-  let t =
-    T('a', [T('f',[T('g',[])]); T('c',[]); T('b',[T('d',[]); T('e',[])])]);;
-  string_of_tree t;;
-  tree_of_string "afg^^c^bd^e^^^";;
+let t = T('a', [T('f',[T('g',[])]); T('c',[]);
+          T('b',[T('d',[]); T('e',[])])]);;
+string_of_tree t;;
+tree_of_string "afg^^c^bd^e^^^";;
 ```
 
 
 #### Determine the internal path length of a tree. (*easy*)
->>>>>>> c593ad70
 
 We define the internal path length of a multiway tree as the total sum
 of the path lengths from the root to all nodes of the tree. By this
@@ -1895,16 +1685,6 @@
 
 SOLUTION
 
-<<<<<<< HEAD
-```tryocaml
-let rec ipl_sub len (T(_, sub)) =
-  (* [len] is the distance of the current node to the root.  Add the
-     distance of all sub-nodes. *)
-  List.fold_left (fun sum t -> sum + ipl_sub (len + 1) t) len sub
-let ipl t = ipl_sub 0 t
-
-ipl t = 9
-=======
 > ```tryocaml
 > let rec ipl_sub len (T(_, sub)) =
 >   (* [len] is the distance of the current node to the root.  Add the
@@ -1914,8 +1694,7 @@
 > ```
 
 ```tryocaml
-ipl t;;
->>>>>>> c593ad70
+ipl t
 ```
 
 
@@ -1926,15 +1705,6 @@
 
 SOLUTION
 
-<<<<<<< HEAD
-```tryocaml
-let rec prepend_bottom_up (T(c, sub)) l =
-  List.fold_right (fun t l -> prepend_bottom_up t l) sub (c :: l)
-let bottom_up t = prepend_bottom_up t []
-
-bottom_up (T('a', [T('b', [])])) = ['b'; 'a'];;
-bottom_up t = ['g'; 'f'; 'c'; 'd'; 'e'; 'b'; 'a']
-=======
 > ```tryocaml
 > let rec prepend_bottom_up (T(c, sub)) l =
 >   List.fold_right (fun t l -> prepend_bottom_up t l) sub (c :: l)
@@ -1944,7 +1714,6 @@
 ```tryocaml
 bottom_up (T('a', [T('b', [])]));;
 bottom_up t;;
->>>>>>> c593ad70
 ```
 
 
@@ -1981,27 +1750,9 @@
 > ```
 
 ```tryocaml
-<<<<<<< HEAD
-let rec add_lispy buf = function
-  | T(c, []) -> Buffer.add_char buf c
-  | T(c, sub) ->
-     Buffer.add_char buf '(';
-     Buffer.add_char buf c;
-     List.iter (fun t -> Buffer.add_char buf ' '; add_lispy buf t) sub;
-     Buffer.add_char buf ')'
-let lispy t =
-  let buf = Buffer.create 128 in
-  add_lispy buf t;
-  Buffer.contents buf
-
-lispy (T('a', [])) = "a";;
-lispy (T('a', [T('b', [])])) = "(a b)";;
-lispy t = "(a (f g) c (b d e))"
-=======
 lispy (T('a', []));;
 lispy (T('a', [T('b', [])]));;
 lispy t;;
->>>>>>> c593ad70
 ```
 
 ## Graphs
