--- conflicted
+++ resolved
@@ -185,14 +185,14 @@
 [Gentoo](http://www.gentoo.org/), execute:
 
 ```bash
-emerge ocaml  
+emerge ocaml
 ```
 while being logged in as a user that is a member of the `portage` group
 (e.g. root). If you want to see what other related packages are
 available execute
 
 ```bash
-emerge -S ocaml 
+emerge -S ocaml
 ```
 
 ### SuSE
@@ -249,14 +249,18 @@
 
 ## Windows
 
+Under Windows, two solutions are available to use OCaml: the official
+OCaml distribution, and OCamlPro's OCPWin.
+
 Several ports of OCaml for Microsoft Windows are currently available. For
 additional information, please consult the list of [portability
 issues](/learn/portability.html) or the [Windows release
 notes](http://caml.inria.fr/pub/distrib/ocaml-4.00/notes/README.win32).
 
-### Native windows ports
+### Official OCaml distribution
 
 * [Official OCaml distribution](http://protz.github.io/ocaml-installer/). A self installer with a preliminary version of OPAM for Windows. The OCaml binaries are true Windows executables (don't depend on Cygwin), and generate true Windows executables too (via the `mingw64-x86_64` toolchain). However, the installer encourages you to install Cygwin, as it provides an easy way to get packages for the C compiler / assembler. Furthermore, it's a good idea to have cygwin installed, since pretty much every OCaml package depends on sed/bash/make for the build. Finally, the OPAM version bundled in the installer supports system dependencies via cygwinports (see webpage for details) so that you can do `opam install depext depext-cygwinports && opam depext sqlite3 && opam install sqlite3`.
+
 * Microsoft-based native Win32 ports. No binary distributions
  available yet; download the source distribution and compile it. Build
  instructions including required tools (Cygwin required) and download
@@ -271,23 +275,19 @@
       configuration setup (may affect interaction with github
       projects). See [this page](http://superuser.com/questions/397288/using-cygwin-in-windows-8-chmod-600-does-not-work-as-expected)
       for a suggested workaround.
-* OCPWin is a self-contained binary distribution of OCaml for
- Windows. It supports both 32-bit and 64-bit Windows platforms, and can
- compile both bytecode and native code applications, directly from a
- Windows terminal, without installing other software. The license
- agreement allows both commercial and non-commercial use, as long as
- the compiler parts themselves are not redistributed. A binary
- installer is provided for OCaml 4.01.0. Some additional features have
- been added to OCaml for better support of Windows.
-
-*Note: The link for OCPWin has been removed due to an issue waiting to be solved.*
+
+* [Cygwin](http://cygwin.com/)-based port. Requires Cygwin. No
+ graphical user interface is provided. The compilers generate
+ executables that do require Cygwin (`cygwin1.dll`). The precompiled binaries are
+ part of the Cygwin distribution; you can install them using the
+ Cygwin `setup` tool. Alternatively, download the source distribution
+ and compile it under Cygwin.
 
 To install libraries, you may use
 [Wodi](http://wodi.forge.ocamlcore.org/) or OPAM.
 
-### Cygwin
-
-<<<<<<< HEAD
+### OCPWIN, Self-Contained OCaml for Windows
+
 [OCPWin](http://www.typerex.org/ocpwin.html) is a self-contained binary
 distribution of OCaml for
 Windows. It supports both 32-bit and 64-bit Windows platforms, and can
@@ -296,16 +296,8 @@
 agreement allows both commercial and non-commercial use, as long as
 the compiler parts themselves are not redistributed. Graphical binary
 installers and zip archives are provided for OCaml 4.01.0 and 4.02.1. Some additional features have
-been added to OCaml for better support of Windows, such as auto-detection of MSVC and support for 
+been added to OCaml for better support of Windows, such as auto-detection of MSVC and support for
 MSVC 9.0, 10.0, 11.0, 12.0 and 14.0 (VS2015).
-=======
-* [Cygwin](http://cygwin.com/)-based port. Requires Cygwin. No
- graphical user interface is provided. The compilers generate
- executables that do require Cygwin (`cygwin1.dll`). The precompiled binaries are
- part of the Cygwin distribution; you can install them using the
- Cygwin `setup` tool. Alternatively, download the source distribution
- and compile it under Cygwin.
->>>>>>> ea61dc5e
 
 
 ## Mac OS X
@@ -456,7 +448,7 @@
 ./configure -tkdefs \
   "-I/Library/Frameworks/Tcl.framework/Headers \
   -I/Library/Frameworks/Tk.framework/Headers" \
-  -tklibs "-framework Tcl -framework Tk" 
+  -tklibs "-framework Tcl -framework Tk"
 ```
 Now building OCaml will also build labltk using the Tcl/Tk Aqua
 libraries.
@@ -474,7 +466,7 @@
 let hb =
 Button.create ~text:"Hello" ~command:hello top in
 pack [hb];
-mainLoop ()       
+mainLoop ()
 ```
 One would compile this program with the command
 `ocamlopt -o hello -I +labltk labltk.cmxa     hello.ml`
@@ -489,7 +481,7 @@
 ```bash
 /Developer/Tools/Rez -t APPL -o hello ~/dev/mac.r \
   -i /Library/Frameworks/Tcl.framework/Headers \
-  -i /Library/Frameworks/Tk.framework/Headers   
+  -i /Library/Frameworks/Tk.framework/Headers
 ```
 Where mac.r is a Rez source file. It is part of the
 [FLTK](http://www.fltk.org/) distribution. This will add the required
@@ -511,7 +503,7 @@
 mkdir hello.app
 mkdir hello.app/Contents
 mkdir hello.app/Contents/MacOS
-mv hello hello.app/Contents/MacOS  
+mv hello hello.app/Contents/MacOS
 ```
 Next, create a file `hello.app/Contents/Info.plist` with the following
 contents:
@@ -523,7 +515,7 @@
    <key>CFBundleExecutable</key>
    <string>hello</string>
  </dict>
-</plist>        
+</plist>
 ```
 The hello application can now be run from the command line by typing
 `open hello.app`, or by double-clicking on the app's icon (again, this
@@ -539,14 +531,14 @@
 and hit return to get its html file loaded in your preferred browser.
 
 **Profiling.** To profile native-code programs *do not* compile them
-with the option -p (this is unsupported). Instruments is included with XCode, 
+with the option -p (this is unsupported). Instruments is included with XCode,
 but not in the Command Line Tools. Start it with the Time Profiler template and
 then run the native code ocaml executable. Alternatively, iprofiler is a command
 line interface to it.
 
-OCaml builtins will show up in cleartext but user-defined functions will be replaced 
-by autogenerated symbols. In principle, more function names should show up in the profiles 
-if you compile with `-g`, but this does not seem to work. Therefore, time profiling on 
+OCaml builtins will show up in cleartext but user-defined functions will be replaced
+by autogenerated symbols. In principle, more function names should show up in the profiles
+if you compile with `-g`, but this does not seem to work. Therefore, time profiling on
 OS X is currently of limited use.
 
 ## FreeBSD
