--- conflicted
+++ resolved
@@ -1,11 +1,6 @@
 # -*- mode: Makefile -*-
 
 include Makefile.common
-
-<<<<<<< HEAD
-ocaml.org/%.html: site/%.md $(DEP_CONTENT_GEN) $(OMD_PP) $(DEP_SNIPPETS)
-=======
-DEP_CONTENT_MD = script/code_top $(OMD_PP) script/ocamltohtml script/rss2html
 
 USE_OPAM_UPDATE_LIST = \
 	ocaml.org/index.html \
@@ -14,8 +9,7 @@
 
 $(USE_OPAM_UPDATE_LIST): opam_update_list
 
-ocaml.org/%.html: site/%.md $(DEP_CONTENT_GEN) $(DEP_CONTENT_MD) $(DEP_SNIPPETS)
->>>>>>> 7a0d3fe4
+ocaml.org/%.html: site/%.md $(DEP_CONTENT_GEN) $(OMD_PP) $(DEP_SNIPPETS)
 	mkdir -p "$(shell dirname $@)"
 	if grep -q '*Table of contents*' "$<" ; then $(MAKE) -f Makefile.from_md "$@.toc" ; fi
 	$(MAKE) -f Makefile.from_md "$@.tmp"
